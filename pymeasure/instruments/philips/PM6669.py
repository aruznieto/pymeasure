#
# This file is part of the PyMeasure package.
#
# Copyright (c) 2013-2021 PyMeasure Developers
#
# Permission is hereby granted, free of charge, to any person obtaining a copy
# of this software and associated documentation files (the "Software"), to deal
# in the Software without restriction, including without limitation the rights
# to use, copy, modify, merge, publish, distribute, sublicense, and/or sell
# copies of the Software, and to permit persons to whom the Software is
# furnished to do so, subject to the following conditions:
#
# The above copyright notice and this permission notice shall be included in
# all copies or substantial portions of the Software.
#
# THE SOFTWARE IS PROVIDED "AS IS", WITHOUT WARRANTY OF ANY KIND, EXPRESS OR
# IMPLIED, INCLUDING BUT NOT LIMITED TO THE WARRANTIES OF MERCHANTABILITY,
# FITNESS FOR A PARTICULAR PURPOSE AND NONINFRINGEMENT. IN NO EVENT SHALL THE
# AUTHORS OR COPYRIGHT HOLDERS BE LIABLE FOR ANY CLAIM, DAMAGES OR OTHER
# LIABILITY, WHETHER IN AN ACTION OF CONTRACT, TORT OR OTHERWISE, ARISING FROM,
# OUT OF OR IN CONNECTION WITH THE SOFTWARE OR THE USE OR OTHER DEALINGS IN
# THE SOFTWARE.
#

from enum import Enum, IntFlag
from queue import Queue

from pymeasure.instruments import Instrument
from pymeasure.instruments.validators import strict_discrete_set, strict_range


class Functions(Enum):
    FREQUENCY_A = 1
    FREQUENCY_B = 2
    RPM_A = 4
    PER_A = 8
    WIDTH_A = 16
    PWIDTH_A = 32
    TOT_A = 64


class HardwareErrorException(Exception):
    pass


class SpollStatus(IntFlag):
    """IntFlag type that represents the status of the device."""

    MEASUREMENT_READY = 1
    READY_FOR_TRIGGERING = 2
    MEASURING_START_ENABLE = 4
    MEASURING_STOP_ENABLE = 8
    GATE_OPEN = 16
    ERROR = 32
    SRQ = 64
    UNUSED2 = 128


class MSRFlag(IntFlag):
    """IntFlag type to build the mask that triggers an service request (SRQ).

    Set this via the MSR command.
    """

    MEASUREMENT_READY = 1
    READY_FOR_TRIGGERING = 2
    MEASURING_START_ENABLE = 4
    MEASURING_STOP_ENABLE = 8
    PROGRAMMING_ERROR = 16
    HARDWARE_FAULT = 32
    TIME_OUT = 64
    UNUSED = 128


class PM6669(Instrument):
    """Represents the Philips PM 6669 instrument."""

    def __init__(self, adapter, **kwargs):
        super().__init__(
            adapter,
            "Philips PM 6669",
            includeSCPI=False,
            **kwargs
        )
        self.adapter.connection.timeout = 10000
        self.write("EOI ON")
        self.freerun = False
        self.backlog = Queue()

    KEYWORDS = ["FRE", "PER", "WID", "RPM", "PWI", "MTI", "TOU", "MSR"]
    MULTILINE_REPLIES = ["MTI", "MSR"]

    def spoll(self):
        """Read the status of the device."""
        try:
            return SpollStatus(int(self.ask("++spoll")))
        except TypeError:
            return SpollStatus(0)

    def trigger(self):
        """Trigger the device when not in freerun mode."""
        self.write("X")

    def read_measurement(self, wait_for_srq=False):
        """Wait for an SRQ from the device and then reads the result.

        If `wait_for_srq` is set, MSR to be set to MSRFlag.MEASUREMENT_READY
        """
        if wait_for_srq:
            self.adapter.wait_for_srq(delay=0)
        reply = super().read()
        if reply[:3] in self.KEYWORDS:
            return float(reply.split(" ")[-1])
        else:
            return None

    def ask(self, s):
        """Override ask method to use our own read function."""
        self.write(s)
        return self.read()

    def read(self):
        """Read function with instrument bug work around.

        If a request is made to the device while a measurement is ready, both the reply and the
        measurement are returned. The measurement is filtered out and put in a backlog Queue.
        """
        reply = ''
        result = ""
        while reply == '':
            reply = super().read()
            reply = reply.strip('\x00')
            for line in reply.splitlines():
                if line[:3] in self.KEYWORDS:
                    result += line
                if line[:3] in self.MULTILINE_REPLIES:
                    result += ","
                    reply = ''
                    self.wait_for(0.1)
            
        return result

    def reset_to_defaults(self):
        """ Resets the instruments to default settings
        """
        self.write("DCL")


PM6669.id = Instrument.measurement(
    "ID?", """ Reads the instrument identification """
)

PM6669.function = Instrument.control(
    "FNC?", "%s", """A string or keyword property that sets measuring function on the device.""",
    validator=strict_discrete_set,
    values={"FREQ A": "FREQ A", "FREQ B": "FREQ B", "RPM A": "RPM A", "PER A": "PER A",
            "WIDTH A": "WIDTH A", "TOTM A": "TOTM A",
            Functions.FREQUENCY_A: "FREQ   A",
            Functions.FREQUENCY_B: "FREQ   B", Functions.PER_A: "PER    A",
            Functions.RPM_A: "RPM    A",
            Functions.WIDTH_A: "PWIDTH A", Functions.TOT_A: "TOTM   A"
            },
    map_values=True
)

PM6669.gate_open = Instrument.measurement(
    "GATE OPEN", """Open the gate and return the current count""",
    get_process=lambda x: float(x[6:])
)

PM6669.gate_close = Instrument.measurement(
    "GATE CLOSE", """Close the gate and return the current count""",
    get_process=lambda x: float(x[6:])
)

PM6669.measurement_time = Instrument.control(
    "MEAC?", "MTIME %g", """ A float property that controls the measurement time""",
    validator=strict_range,
    values=[0, 10],
    get_process=lambda x: float(x[0][5:]) if x[0].startswith("MTIME") is True else 0
)

PM6669.freerun = Instrument.control(
    "MEAC?", "FRUN %s", """ A boolean property that controls the freerun settings""",
    validator=strict_discrete_set,
    values={True: "ON", False: "OFF"},
    map_values=True,
    get_process=lambda x:
    (x[1].split("\n")[0][5:] == " ON") if x[0].startswith("MTIME") is True else 0
)

PM6669.measurement_timeout = Instrument.control(
    "MEAC?", "TOUT %s",
    """ A float property that controls the measurement timeout, this timeout only has meaning when
        freerun is off.""",
    validator=strict_range,
    values=[0, 25.5],
<<<<<<< HEAD
    get_process=lambda x: float(x[1].split("\n")[1][5:]) if x[0].startswith("MTIME") is True else 0
=======
    get_process=lambda x: float(x[2][5:]) if x[0].startswith("MTIME") is True else 0
>>>>>>> f36ab456
)

PM6669.SRQMask = Instrument.control(
    "BUS?", "MSR %i",
    """A integer property that controls the SRQ mask""",
    get_process=lambda x: MSRFlag(int(x[0].split(",")[0].split(" ")[-1]))
)

PM6669.meac = Instrument.measurement(
    "MEAC?", """ Reads the measurement settings from the device """
)<|MERGE_RESOLUTION|>--- conflicted
+++ resolved
@@ -87,7 +87,7 @@
         self.freerun = False
         self.backlog = Queue()
 
-    KEYWORDS = ["FRE", "PER", "WID", "RPM", "PWI", "MTI", "TOU", "MSR"]
+    KEYWORDS = ["FRE", "PER", "WID", "RPM", "PWI", "MTI", "TOU", "MSR", "TOT"]
     MULTILINE_REPLIES = ["MTI", "MSR"]
 
     def spoll(self):
@@ -135,8 +135,8 @@
                     result += line
                 if line[:3] in self.MULTILINE_REPLIES:
                     result += ","
-                    reply = ''
-                    self.wait_for(0.1)
+                if line.startswith("PM"):
+                    result = line
             
         return result
 
@@ -195,11 +195,7 @@
         freerun is off.""",
     validator=strict_range,
     values=[0, 25.5],
-<<<<<<< HEAD
-    get_process=lambda x: float(x[1].split("\n")[1][5:]) if x[0].startswith("MTIME") is True else 0
-=======
     get_process=lambda x: float(x[2][5:]) if x[0].startswith("MTIME") is True else 0
->>>>>>> f36ab456
 )
 
 PM6669.SRQMask = Instrument.control(
